--- conflicted
+++ resolved
@@ -5,12 +5,8 @@
     tls::{Certificate, Identity},
 };
 use bytes::Bytes;
-<<<<<<< HEAD
-use http::uri::{InvalidUriBytes, Uri};
+use http::uri::{InvalidUri, Uri};
 use hyper::client::connect::HttpConnector;
-=======
-use http::uri::{InvalidUri, Uri};
->>>>>>> 0847b67c
 use std::{
     convert::{TryFrom, TryInto},
     fmt,
@@ -52,31 +48,6 @@
         Ok(me)
     }
 
-<<<<<<< HEAD
-=======
-    /// Convert an `Endpoint` from a static string.
-    ///
-    /// ```
-    /// # use tonic::transport::Endpoint;
-    /// Endpoint::from_static("https://example.com");
-    /// ```
-    pub fn from_static(s: &'static str) -> Self {
-        let uri = Uri::from_static(s);
-        Self::from(uri)
-    }
-
-    /// Convert an `Endpoint` from shared bytes.
-    ///
-    /// ```
-    /// # use tonic::transport::Endpoint;
-    /// Endpoint::from_shared("https://example.com".to_string());
-    /// ```
-    pub fn from_shared(s: impl Into<Bytes>) -> Result<Self, InvalidUri> {
-        let uri = Uri::from_maybe_shared(s.into())?;
-        Ok(Self::from(uri))
-    }
-
->>>>>>> 0847b67c
     /// Apply a timeout to each request.
     ///
     /// ```
@@ -236,7 +207,6 @@
     }
 }
 
-<<<<<<< HEAD
 impl<C> Endpoint<C>
 where
     C: tower_make::MakeConnection<hyper::Uri> + Send + Clone + 'static,
@@ -245,7 +215,6 @@
     C::Error: Into<Box<dyn std::error::Error + Send + Sync>> + Send,
 {
     /// Create the channel.
-=======
     /// Set the value of `TCP_NODELAY` option for accepted connections. Enabled by default.
     pub fn tcp_nodelay(self, enabled: bool) -> Self {
         Endpoint {
@@ -255,7 +224,6 @@
     }
 
     /// Create a channel from this config.
->>>>>>> 0847b67c
     pub async fn connect(&self) -> Result<Channel, super::Error> {
         let e: Self = self.clone();
         Channel::connect(e).await
@@ -304,26 +272,16 @@
     }
 }
 
-<<<<<<< HEAD
 impl TryFrom<Bytes> for Endpoint<HttpConnector> {
     type Error = InvalidUriBytes;
-=======
-impl TryFrom<Bytes> for Endpoint {
-    type Error = InvalidUri;
->>>>>>> 0847b67c
 
     fn try_from(t: Bytes) -> Result<Self, Self::Error> {
         Self::from_shared(t)
     }
 }
 
-<<<<<<< HEAD
 impl TryFrom<String> for Endpoint<HttpConnector> {
     type Error = InvalidUriBytes;
-=======
-impl TryFrom<String> for Endpoint {
-    type Error = InvalidUri;
->>>>>>> 0847b67c
 
     fn try_from(t: String) -> Result<Self, Self::Error> {
         Self::from_shared(t.into_bytes())
