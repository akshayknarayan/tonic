[package]
name = "tonic"
# When releasing to crates.io:
# - Remove path dependencies
# - Update html_root_url.
# - Update doc url
#   - Cargo.toml
#   - README.md
# - Update CHANGELOG.md.
# - Create "v0.1.x" git tag.
version = "0.1.0-alpha.6"
authors = ["Lucio Franco <luciofranco14@gmail.com>"]
edition = "2018"
license = "MIT"
documentation = "https://docs.rs/tonic/0.1.0-alpha.5/tonic/"
repository = "https://github.com/hyperium/tonic"
homepage = "https://github.com/hyperium/tonic"
description = """
A gRPC over HTTP/2 implementation focused on high performance, interoperability, and flexibility.
"""
readme = "../README.md"
categories = ["web-programming", "network-programming", "asynchronous"]
keywords = ["rpc", "grpc", "async", "futures", "protobuf"]

[features]
default = ["transport", "codegen"]
codegen = ["async-trait", "prost", "prost-derive"]
transport = [
    "hyper",
    "tokio",
    "tower",
    "tower-balance",
    "tower-load",
]
tls = ["tokio-rustls"]
tls-roots = ["rustls-native-certs"]

# [[bench]]
# name = "bench_main"
# harness = false

[dependencies]
bytes = "0.5"
futures-core = "0.3"
futures-util = { version = "0.3", default-features = false }
tracing = "0.1"
http = "0.2"
base64 = "0.10"

percent-encoding = "1.0.1"
tower-service = "0.3"
tokio-util = { version = "0.2", features = ["codec"] }
async-stream = "0.2"
http-body = "0.3"
pin-project = "0.4"

# prost
prost = { version = "0.5", optional = true }
prost-derive = { version = "0.5", optional = true }

# codegen
async-trait = { version = "0.1.13", optional = true }

# transport
hyper = { version = "0.13", features = ["stream"], optional = true }
tokio = { version = "0.2", features = ["tcp"], optional = true }
tower = { git = "https://github.com/tower-rs/tower", optional = true}
tower-make = { version = "0.3", features = ["connect"] }
tower-balance =  { git = "https://github.com/tower-rs/tower", optional = true }
tower-load = { git = "https://github.com/tower-rs/tower", optional = true }

# rustls
tokio-rustls = { version = "0.12", optional = true }
rustls-native-certs = { version = "0.1", optional = true }

[dev-dependencies]
<<<<<<< HEAD
hyper-unix-connector = "0.1.3"
=======
tokio = { version = "0.2", features = ["rt-core", "macros"] }
>>>>>>> 0847b67c
static_assertions = "1.0"
rand = "0.6"
criterion = "0.3"

[package.metadata.docs.rs]
all-features = true
rustdoc-args = ["--cfg", "docsrs"]

<|MERGE_RESOLUTION|>--- conflicted
+++ resolved
@@ -74,11 +74,8 @@
 rustls-native-certs = { version = "0.1", optional = true }
 
 [dev-dependencies]
-<<<<<<< HEAD
 hyper-unix-connector = "0.1.3"
-=======
 tokio = { version = "0.2", features = ["rt-core", "macros"] }
->>>>>>> 0847b67c
 static_assertions = "1.0"
 rand = "0.6"
 criterion = "0.3"
